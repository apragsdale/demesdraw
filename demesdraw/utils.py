--- conflicted
+++ resolved
@@ -76,7 +76,6 @@
     return N
 
 
-<<<<<<< HEAD
 def get_lineage_probs(
     graph: demes.Graph, times, sampled_deme_idx, tube_deme_idx
 ) -> list:
@@ -99,7 +98,8 @@
     lp[lp > 1] = 1
     alphas = [np.array([probs[ii][tube_deme_idx] for probs in lp]) for ii in sampled_deme_idx]
     return alphas
-=======
+
+
 def get_colours(
     graph: demes.Graph,
     colours: ColourOrColourMapping = None,
@@ -159,5 +159,4 @@
         fig_w, fig_h = plt.figaspect(scale)
         fig, ax = plt.subplots(figsize=(scale * fig_w, scale * fig_h))
         fig.set_tight_layout(True)
-    return ax
->>>>>>> a9303dac
+    return ax